import autograd.numpy as anp
import numpy as np
import matplotlib.pyplot as plt
from sklearn.model_selection import train_test_split
from sklearn.datasets import load_breast_cancer
from pathlib import Path

from FFNN import FFNN
from activation_functions import sigmoid, RELU, LRELU
from cost_functions import CostOLS, CostCrossEntropy
import Scheduler
from helper_functions import train_pred_FFNN, train_pred_skl, plot_heatmap, save_parameters
### DATA SETUP ###

def FrankeFunction(x,y):
    '''Calculates the two-dimensional Franke's function.'''
    term1 = 0.75*anp.exp(-(0.25*(9*x-2)**2) - 0.25*((9*y-2)**2))
    term2 = 0.75*anp.exp(-((9*x+1)**2)/49.0 - 0.1*(9*y+1))
    term3 = 0.5*anp.exp(-(9*x-7)**2/4.0 - 0.25*((9*y-3)**2))
    term4 = -0.2*anp.exp(-(9*x-4)**2 - (9*y-7)**2)
    return term1 + term2 + term3 + term4

n = 101 # number of points along one axis, total number of points will be n^2
rng = anp.random.default_rng(seed = 25) # seed to ensure same numbers over multiple runs
x = anp.sort(rng.random((n, 1)), axis = 0)
y = anp.sort(rng.random((n, 1)), axis = 0)
x_, y_ = anp.meshgrid(x, y)
xy = anp.stack((anp.ravel(x_),anp.ravel(y_)), axis = -1) # formatting needed to set up the design matrix
z = FrankeFunction(x_, y_)
z_fit = z.reshape(-1,1)

# Split into training and test
test_size = 0.2
random_state = 3
xy_train, xy_test, z_train, z_test = train_test_split(xy, z_fit, test_size = test_size, random_state = random_state) # random_state gives same partition across multiple function calls



# Normalise data
xy_mean = np.mean(xy_train)
z_mean = np.mean(z_train)
xy_std = np.std(xy_train)
z_std = np.std(z_train)

xy_train_norm = (xy_train-xy_mean)/xy_std
z_train_norm = (z_train-z_mean)/z_std
xy_test_norm = (xy_test-xy_mean)/xy_std
z_test_norm = (z_test-z_mean)/z_std



### REGRESSION WITH NEURAL NETWORK ###

# Create neural network and choose parameters
model_shape = [(50)]
scheduler = Scheduler.Adam(0, 0.9, 0.999)
eta_vals = anp.logspace(-4,-1,4)
lmbda_vals = anp.logspace(-5,0,6)
batches_vals = [1]
epochs_vals = [100]
activation_functions = [sigmoid, RELU, LRELU]

# Train the combinations of parameters
root_path = Path.cwd()
problem = "regression"
for hidden_layer in model_shape:
    if isinstance(hidden_layer, int):
        layer_name = f"hidden_layers_{hidden_layer}"
        network_shape = (xy.shape[1], hidden_layer, z_fit.shape[1])
    elif isinstance(hidden_layer, tuple):
        layer_name = "hidden_layers"
        for layer in hidden_layer:
            layer_name = layer_name + f"_{layer}"
        network_shape = (xy.shape[1], *hidden_layer, z_fit.shape[1])

    for batches in batches_vals:
        batch_name = f"batches_{batches}"
        for epochs in epochs_vals:
            epoch_name = f"epochs_{epochs}"
            for act_func in activation_functions:
                act_name = f"act_func_{act_func.__name__}"
                file_path = root_path / "plots" / problem / layer_name / batch_name / epoch_name / act_name
                file_path.mkdir(parents=True, exist_ok=True)
                parameters_file = f"""Parameters for the FFNN:
problem = {problem}
batches = {batches} 
epochs = {epochs}
network shape = {network_shape}
- First layer: {network_shape[1]}
- Second layer: {network_shape[2]}
Activation function for hidden layers = {act_func.__name__}
"""
                save_parameters(parameters_file, file_path)
<<<<<<< HEAD
=======
                # import ipdb;ipdb.set_trace()
>>>>>>> 3caade54

                network = FFNN(network_shape, act_func, lambda x: x, CostOLS, 10)
                mse_FFNN, r2_FFNN = train_pred_FFNN(network, xy_train_norm, xy_test_norm, z_train_norm, z_test_norm, eta_vals, lmbda_vals, scheduler, batches, epochs)
                plot_heatmap(mse_FFNN, file_path / "mse_FFNN.pdf", r"$\eta$", r"$\lambda$", eta_vals, lmbda_vals)
                plot_heatmap(r2_FFNN, file_path / "r2_FFNN.pdf", r"$\eta$", r"$\lambda$", eta_vals, lmbda_vals)

                # Using Scikit-Learn for the sigmoid activation functions:
                if act_func.__name__ == "sigmoid": # TODO: Ordne med Sklearn, ikke konvergerer
                    mse_skl, r2_skl = train_pred_skl(xy_train_norm, xy_test_norm, z_train_norm, z_test_norm, eta_vals, lmbda_vals, network_shape[1:-1], 'logistic', 'adam', batches, epochs)
                    plot_heatmap(mse_skl, file_path / "mse_skl.pdf", r"$\eta$", r"$\lambda$", eta_vals, lmbda_vals)
                    plot_heatmap(r2_skl, file_path / "r2_skl.pdf", r"$\eta$", r"$\lambda$", eta_vals, lmbda_vals)

### DATA SETUP ###
X, y = load_breast_cancer(return_X_y = True)
y_fit = y.reshape(-1, 1)
X_train, X_test, y_train, y_test = train_test_split(X, y, test_size = test_size, random_state = random_state)

### CLASSIFICATION WITH NEURAL NETWORK ###

# Create neural network and choose parameters
model_shape = []
d_layer = 5
for i in range(0, 50 + 1, d_layer):
    first_layer = 50
    if i == 0:
        second_layer = 1
    else:
        second_layer = i
    model_shape.append((first_layer, second_layer))

scheduler = Scheduler.Adam(0, 0.9, 0.999)
eta_vals = anp.logspace(-4,-1,4)
lmbda_vals = anp.logspace(-5,0,6)
batches_vals = [1]
epochs_vals = [100]
activation_functions = [sigmoid, RELU, LRELU]

# Train the combinations of parameters
root_path = Path.cwd()
problem = "classification"
for hidden_layer in model_shape:
    if isinstance(hidden_layer, int):
        layer_name = f"hidden_layers_{hidden_layer}"
        network_shape = (X.shape[1], hidden_layer, 1)
    elif isinstance(hidden_layer, tuple):
        layer_name = "hidden_layers"
        for layer in hidden_layer:
            layer_name = layer_name + f"_{layer}"
        network_shape = (X.shape[1], *hidden_layer, 1)

    for batches in batches_vals:
        batch_name = f"batches_{batches}"
        for epochs in epochs_vals:
            epoch_name = f"epochs_{epochs}"
            for act_func in activation_functions:
                act_name = f"act_func_{act_func.__name__}"
                file_path = root_path / "plots" / problem / layer_name / batch_name / epoch_name / act_name
                file_path.mkdir(parents=True, exist_ok=True)

                network = FFNN(network_shape, act_func, sigmoid, CostCrossEntropy, 10)
                mse_FFNN, r2_FFNN = train_pred_FFNN(network, X_train, X_test, y_train, y_test, eta_vals, lmbda_vals, scheduler, batches, epochs)
                parameters_file = f"""Parameters for the FFNN:
problem = {problem}
batches = {batches} 
epochs = {epochs}
network shape = {network_shape}
- First layer: {network_shape[1]}
- Second layer: {network_shape[2]}
Activation function for hidden layers = {act_func.__name__}
Accuarcy score = {...}
"""
                save_parameters(parameters_file, file_path)
                plot_heatmap(mse_FFNN, file_path / "mse_FFNN.pdf", r"$\eta$", r"$\lambda$", eta_vals, lmbda_vals)
                plot_heatmap(r2_FFNN, file_path / "r2_FFNN.pdf", r"$\eta$", r"$\lambda$", eta_vals, lmbda_vals)<|MERGE_RESOLUTION|>--- conflicted
+++ resolved
@@ -91,10 +91,6 @@
 Activation function for hidden layers = {act_func.__name__}
 """
                 save_parameters(parameters_file, file_path)
-<<<<<<< HEAD
-=======
-                # import ipdb;ipdb.set_trace()
->>>>>>> 3caade54
 
                 network = FFNN(network_shape, act_func, lambda x: x, CostOLS, 10)
                 mse_FFNN, r2_FFNN = train_pred_FFNN(network, xy_train_norm, xy_test_norm, z_train_norm, z_test_norm, eta_vals, lmbda_vals, scheduler, batches, epochs)
