--- conflicted
+++ resolved
@@ -363,16 +363,12 @@
     print(f'{info}\n')
     return predict, beta, mse_val, info
 
-# ''' Writing Logistic regression code which will be used to compare with FFNN '''
-
-# """
-# - Define your cost function before you start writing your code.
-# - Define your design matrix before you start writing your code.
-
-# Can I skip the cost function definition?
-# """
-
-<<<<<<< HEAD
+''' Writing Logistic regression code which will be used to compare with FFNN '''
+
+"""
+- Define your cost function before you start writing your code.
+- Define your design matrix before you start writing your code.
+
 Can I skip the cost function definition?
 """
 
@@ -429,105 +425,39 @@
     H = (2.0/n)* X.T @ X 
     # Get the eigenvalues
     EigValues, EigVectors = np.linalg.eig(H)
-=======
-# def logreg_cost(n, beta, X, z, L):
-#     # res = z - ( 1.0 / (1 + np.exp(-z) ) ) 
-#     # cost = -(1/n)*res.T@res + L*(beta.T).dot(beta) 
-    
-#     cost = -np.sum(z*(beta@X) - np.log(1 + np.exp(beta@X)))
-#     return cost
-
-# ''' Change this to gradient descent '''
-# def logreg_gd(X, z, method='adagrad', lamba=0, iterations=1000, rate=1):   #*** Epochs
-#     '''
-#     Function which performs Stochastic Gradient Descent with momentum
-#     beta is the beta parameter
-#     X is the design matrix
-#     z is the target data
-#     iterations has a default of 1000 but can be changed
-#     rate is a factor you can add to the learning rate eta
-#     M is the size of the mini-batch used in each iteration
-#     epochs is number of epochs
-#     '''
-    
-#     z = np.ravel(z)
-#     X_train, X_test, z_train, z_test = train_test_split(X, z, test_size=0.2) 
-
-#     print(np.shape(X_train))
-#     b_shape = np.shape(X_train)[1]
-#     # Initiating a random beta
-#     beta = np.random.randn(b_shape,)
-
-#     n = X_train.shape[0]  # Number of samples
-#     #beta_list = list()
-
-#     change = 0
-#     momentum = 0.9    #IDEAL MOMENTUM
-#     # Hessian matrix
-#     H = (2.0/n)* X.T @ X 
-#     # Get the eigenvalues
-#     EigValues, EigVectors = np.linalg.eig(H)
->>>>>>> 1af79309
-    
-#     # Attempting to find an optimal learning rate
-#     eta = rate*(1.0/np.max(EigValues))  # learning rate   #IDEAL rate = 3, or 1
-    
-<<<<<<< HEAD
+    
+    # Attempting to find an optimal learning rate
+    eta = rate*(1.0/np.max(EigValues))  # learning rate   #IDEAL rate = 3, or 1
+    
+    sched = None
+    if method == 'basic':
+        sched = Scheduler.Momentum(eta, momentum)
+    elif method == 'adagrad':
+        sched = Scheduler.AdagradMomentum(eta, momentum)
+    elif method == 'rmsprop':
+        sched = Scheduler.RMS_propMomentum(eta, momentum)
+    elif method == 'adam':
+        sched = Scheduler.AdamMomentum(eta, 0.9, 0.999, momentum)
     
     for i in range(iterations):
         #gradient =  grad(logreg_cost)(n, beta, X_train, z_train, lamba) # -X_batch.T @ (z_batch -( 1.0 / (1 + np.exp(-z)))) # CHECK SIGMOID FUNC
 
         gradient = -X_train.T @ (z_train -( 1.0 / (1 + np.exp(-z_train)))) + 2*lamba*beta # CAN USE beta.T
-=======
-#     for i in range(iterations):
-#         gradient =  grad(logreg_cost)(n, beta, X_train, z_train, lamba) # -X_batch.T @ (z_batch -( 1.0 / (1 + np.exp(-z)))) # CHECK SIGMOID FUNC
-#         #gradient = -X_batch.T @ (z_batch -( 1.0 / (1 + np.exp(-z_batch)))) # CHECK SIGMOID FUNC
->>>>>>> 1af79309
-
-#         save_iter = i
-        
-#         if method == 'basic':
-#             change = eta*gradient + momentum*change
-
-#             beta -= change
-
-#         if method == 'adagrad':
-#             Giter += gradient * gradient
-#             change, Giter = AdaGrad(change, gradient, eta, Giter, delta=1e-8, momentum=momentum)
-
-            
-#             beta -= change
-            
-#         elif method == 'rmsprop':
-#             change, Giter = RMSprop(change, gradient, eta, Giter, beta=0.9, delta=1e-8, momentum=0)
-#             beta -= change
-                
-#         elif method == 'adam':
-#             t += 1
-#             change, mom1, mom2 = ADAM(change, gradient, eta, mom1, mom2, t, beta1=0.9, beta2=0.999, delta=1e-8, momentum=0)
-            
-#             beta -= change
-        
-<<<<<<< HEAD
-        # if np.linalg.norm(change) < 1e-3:
-        #     print(f'Change is {change}')
-        #     break
-=======
-#         if np.linalg.norm(change) < 1e-3:
-#             break
->>>>>>> 1af79309
+
+        save_iter = i
+
+        beta -= sched.update_change(gradient)
        
-#     predict_test = X_test.dot(beta)
-#     predict = X.dot(beta)
-
-#     mse = np.mean( (z_test-predict_test)**2)#1/(n*n) * np.sum(  (np.ravel(z_test)-predict_test)**2)
-    
-#     info = f'Method {method} \n iterations = {save_iter}', f'momentum = {momentum}', f'learning rate = {eta}', f'mse= {mse}'
-    
-<<<<<<< HEAD
-    print(f'MSE for stochastic gradient descent with batches is {mse} \n')
+    predict_test = X_test.dot(beta)
+    predict = X.dot(beta)
+
+    mse_val = mse(z_test, predict_test)
+    
+    info = f'Method {method} \n iterations = {save_iter}', f'momentum = {momentum}', f'learning rate = {eta}', f'mse= {mse_val}'
+    
+    print(f'MSE for stochastic gradient descent with batches is {mse_val} \n')
     print(f'{info}\n')
-    return predict, beta, mse, info
+    return predict, beta, mse_val, info
 
 
 
@@ -535,7 +465,7 @@
     X,y = load_breast_cancer(return_X_y=True)
     print(np.shape(X))
 
-    predict, beta, mse, info = logreg_gd(X, y, method='adagrad', lamba=30, iterations=100000, rate=60)
+    predict, beta, mse_val, info = logreg_gd(X, y, method='adagrad', lamba=30, iterations=100000, rate=60)
 
 
 """
@@ -546,9 +476,4 @@
 
 ('Method adagrad \n iterations = 99999', 'momentum = 0.9', 'learning rate = 1.440169392550044e-05', 'mse= 41388.257435600455'), rate = 60   #BEST LEARNING RATE
 
-"""
-=======
-#     print(f'MSE for stochastic gradient descent with batches is {mse} \n')
-#     print(f'{info}\n')
-#     return predict, beta, mse, info
->>>>>>> 1af79309
+"""