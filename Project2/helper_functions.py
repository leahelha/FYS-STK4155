import numpy as np
import matplotlib.pyplot as plt
import seaborn as sns
from sklearn.neural_network import MLPClassifier, MLPRegressor
from typing import Any, Literal

from FFNN import FFNN
from Scheduler import Scheduler


from autograd import grad
from sklearn.datasets import load_breast_cancer

def train_pred_FFNN(
        network: FFNN,
        x_train: np.ndarray,
        x_test: np.ndarray,
        y_train: np.ndarray,
        y_test: np.ndarray,
        eta_vals: np.ndarray,
        lmbda_vals: np.ndarray,
        scheduler: Scheduler,
        batches: int,
        epochs: int,
    ):
    '''Trains the given FFNN network for a grid of different learning rates (eta) and regularisation parameters (lmbda).
    Returns the test MSE and R2 score for each combination of eta and lmbda.'''

    mse_vals = np.zeros((len(eta_vals), len(lmbda_vals)))
    r2_vals = np.zeros((len(eta_vals), len(lmbda_vals)))

    # Do grid search of eta and lambda values
    for i in range(len(eta_vals)):
        for j in range(len(lmbda_vals)):
            network.reset_weights_and_bias()
            scheduler.set_eta(eta_vals[i])
            network.fit(x_train, y_train, scheduler, batches, epochs, lmbda_vals[j])
            y_pred = network.predict(x_test)
            mse_vals[i][j] = mse(y_pred, y_test)
            r2_vals[i][j] = r2(y_pred, y_test)

    return mse_vals, r2_vals

def train_pred_skl(
        x_train: np.ndarray,
        x_test: np.ndarray,
        y_train: np.ndarray,
        y_test: np.ndarray,
        eta_vals: np.ndarray,
        lmbda_vals: np.ndarray,
<<<<<<< HEAD
        hidden_layers: tuple[int],
=======
        hidden_layers: tuple, #(int),
>>>>>>> 6be40662
        activation: Literal['relu', 'identity', 'logistic', 'tanh'],
        solver: Literal['lbfgs', 'sgd', 'adam'],
        batches: int,
        epochs: int,
        regression: bool = True,
        seed: int = 10
    ):
    '''Trains either a scikit-learn regression network or a scikit-learn classification network
    for a grid of different learning rates (eta) and regularisation parameters (lmbda).
    Returns the test MSE and R2 score for each combination of eta and lmbda.'''

    mse_vals = np.zeros((len(eta_vals), len(lmbda_vals)))
    r2_vals = np.zeros((len(eta_vals), len(lmbda_vals)))

    if (regression): # if regression, use scikit-learn's regression neural network
        # Do grid search of eta and lambda values
        for i in range(len(eta_vals)):
            for j in range(len(lmbda_vals)):
                network = MLPRegressor(hidden_layers, activation, solver, lmbda_vals[j], eta_vals[i], epochs, batch_size = x_train.shape[0]//batches, random_state = seed)
                network.fit(x_train, y_train.flatten())
                y_pred = network.predict(x_test)
                mse_vals[i][j] = mse(y_pred, y_test)
                r2_vals[i][j] = r2(y_pred, y_test)

    else: # else, use scikit-learn's classifier neural network
        # Do grid search of eta and lambda values
        for i in range(len(eta_vals)):
            for j in range(len(lmbda_vals)):
                network = MLPClassifier(hidden_layers, activation, solver, lmbda_vals[j], eta_vals[i], batch_size = x_train.shape[0]//batches, max_iter = epochs)
                network.fit(x_train, y_train.flatten())
                y_pred = network.predict(x_test)
                mse_vals[i][j] = mse(y_pred, y_test)
                r2_vals[i][j] = r2(y_pred, y_test)

    return mse_vals, r2_vals

def plot_heatmap(
        data: np.ndarray,
        save_path: str,
        ylabel: str,
        xlabel: str,
        yticks: Any,
        xticks: Any,
    ):
    '''Creates heatmap of MSE or R2 data from grid search over learning rates and regularisation parameters.'''

    fig, ax = plt.subplots(figsize = (10, 8))
    sns.heatmap(data, annot = True, cmap = "viridis", square = True, yticklabels = yticks, xticklabels = xticks)
    ax.set_ylabel(ylabel)
    ax.set_xlabel(xlabel)
    plt.savefig(save_path)

def mse(y_tilde, y):
    '''Calculates the mean square error of a prediction y_tilde.'''
    mse = 1/len(y) * np.sum((y-y_tilde)**2)
    return mse

def r2(y_tilde, y):
    '''Calculates the R^2 score of a prediction y_tilde.'''
    a = np.sum((y-y_tilde)**2)
    b = np.sum((y-np.mean(y))**2)
    return 1 - a/b


<<<<<<< HEAD
def save_parameters(parameters_file, file_path):
    '''Saves the parameters for a given run of the FFNN model'''
    filename = file_path / "parameters.txt"

    with open(filename, "w") as outfile:
        outfile.write(parameters_file)
=======

''' Writing Logistic regression code which will be used to compare with FFNN '''

"""
- Define your cost function before you start writing your code.
- Define your design matrix before you start writing your code.

Can I skip the cost function definition?
"""
def learning_schedule(t, t0, t1):
    return t0/(t+t1)

def logreg_cost(beta, X, z, L):
    cost = -(X.T@beta).dot(z - ( 1.0 / (1 + np.exp(-z) ) ) ) + L*(beta.T).dot(beta)
    
    return cost


def logreg_sgd(X, z, M=32, lamba=5, epochs=50):   #*** Epochs
    '''
    Function which performs Stochastic Gradient Descent with momentum
    beta is the beta parameter
    X is the design matrix
    z is the target data
    iterations has a default of 1000 but can be changed
    rate is a factor you can add to the learning rate eta
    M is the size of the mini-batch used in each iteration
    epochs is number of epochs
    '''
    
    #beta_list = list()
    b_shape = np.shape(X)[1]
    # Initiating a random beta
    beta = np.random.randn(b_shape,)
    print(b_shape)

    change = 0
    momentum = 0.9  # IDEAL MOMENTUM

    n = X.shape[0]  # Number of samples
    print(f'I RAIN {n}')
    m = int(n/M) #number of mini-batches
   
    t0, t1 = 5, 50  #scheduling constants for learning rate
    
   
    for e in range(epochs):    
        for i in range(m):
            indices = np.random.choice(n, size=M, replace=False)  # Randomly select indices for the batch

            X_batch = X[indices]
            z_batch = np.ravel(z)[indices] 
            
            #1/m ????***
            gradient =  grad(logreg_cost)(beta, X_batch, z_batch, lamba) # -X_batch.T @ (z_batch -( 1.0 / (1 + np.exp(-z)))) # CHECK SIGMOID FUNC
            #gradient = -X_batch.T @ (z_batch -( 1.0 / (1 + np.exp(-z_batch)))) # CHECK SIGMOID FUNC

            eta = learning_schedule(epochs*m+i, t0, t1)

            change = eta*gradient + momentum*change
            #beta_list.append(beta)

            beta -= change 
        
        save_e = e

    predict = X.dot(beta)  
    mse = 1/(n*n) * np.sum((np.ravel(z)-predict)**2)
    info = [f'Mse = {mse}, momentum = {momentum}, last learning rate = {eta}, batch size = {M}, epochs = {save_e}']
    
    print(f'MSE for stochastic gradient descent with batches is {mse} \n')
    print(f'{info}\n')
    return predict, beta, mse, info


X,y = load_breast_cancer(return_X_y=True)
print(np.shape(X))

predict, beta, mse, info = logreg_sgd(X, y, M=5, lamba=5, epochs=50)

print(info)
>>>>>>> 6be40662
<|MERGE_RESOLUTION|>--- conflicted
+++ resolved
@@ -48,11 +48,7 @@
         y_test: np.ndarray,
         eta_vals: np.ndarray,
         lmbda_vals: np.ndarray,
-<<<<<<< HEAD
         hidden_layers: tuple[int],
-=======
-        hidden_layers: tuple, #(int),
->>>>>>> 6be40662
         activation: Literal['relu', 'identity', 'logistic', 'tanh'],
         solver: Literal['lbfgs', 'sgd', 'adam'],
         batches: int,
@@ -116,15 +112,12 @@
     b = np.sum((y-np.mean(y))**2)
     return 1 - a/b
 
-
-<<<<<<< HEAD
 def save_parameters(parameters_file, file_path):
     '''Saves the parameters for a given run of the FFNN model'''
     filename = file_path / "parameters.txt"
 
     with open(filename, "w") as outfile:
         outfile.write(parameters_file)
-=======
 
 ''' Writing Logistic regression code which will be used to compare with FFNN '''
 
@@ -205,5 +198,4 @@
 
 predict, beta, mse, info = logreg_sgd(X, y, M=5, lamba=5, epochs=50)
 
-print(info)
->>>>>>> 6be40662
+print(info)