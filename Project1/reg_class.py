--- conflicted
+++ resolved
@@ -32,14 +32,152 @@
         
         self.make_design_matrix()
         self.scale_design_matrix()
-<<<<<<< HEAD
 
     def make_design_matrix(self):
         '''Makes design matrix and splits into training and test data'''
         self.X = PolynomialFeatures(self.n_deg_max, include_bias = False).fit_transform(self.x) # without intercept
         # self.X = PolynomialFeatures(self.n_deg_max, include_bias = True).fit_transform(self.x) # without intercept
         self.X_train, self.X_test, self.y_train, self.y_test = train_test_split(self.X, self.y, test_size = 0.2, random_state = 3) # random_state gives same partition across multiple function calls
-=======
+
+    def scale_design_matrix(self):
+        '''Scales data by subtracting mean'''
+        self.X_scaler = np.mean(self.X_train, axis = 0)
+        self.y_scaler = np.mean(self.y_train)
+        self.X_train_scaled = self.X_train - self.X_scaler
+        self.y_train_scaled = self.y_train - self.y_scaler
+        self.X_test_scaled = self.X_test - self.X_scaler
+
+    def predict_ols(self, pol_degree):
+        '''Makes a prediction with OLS model of polynomial degree pol_deg, using all X data'''
+        # Pick out relevant part of design matrix for this pol_degree
+        N = int((pol_degree+1)*(pol_degree+2)/2 - 1)
+        X = (self.X - self.X_scaler)[:, 0:N]
+        
+        prediction = X @ self.ols["beta"][pol_degree-1] + self.y_scaler
+        return prediction
+
+    def predict_ridge(self, pol_degree, lmbda_n):
+        '''Makes a prediction with Ridge model of polynomial degree pol_deg, using all X data'''
+        # Pick out relevant part of design matrix for this pol_degree
+        N = int((pol_degree+1)*(pol_degree+2)/2 - 1)
+        X = (self.X - self.X_scaler)[:, 0:N]
+
+        prediction = X @ self.ridge["beta"][pol_degree-1][lmbda_n] + self.y_scaler
+        return prediction
+
+    def predict_lasso(self, pol_degree, lmbda_n):
+        '''Makes a prediction with Lasso model of polynomial degree pol_deg, using all X data'''
+        # Pick out relevant part of design matrix for this pol_degree
+        N = int((pol_degree+1)*(pol_degree+2)/2 - 1)
+        X = (self.X - self.X_scaler)[:, 0:N]
+
+        prediction = X @ self.lasso["beta"][pol_degree-1][lmbda_n] + self.y_scaler
+        return prediction
+
+    def beta_ols(self, X, y):
+        '''Given the design matrix X and the output y, calculates the coefficients beta using OLS.'''
+        beta = np.linalg.inv(X.T @ X) @ X.T @ y
+        return beta
+
+    def beta_ridge(self, X, y, lmbda):
+        '''Given the design matrix X, the output y and the parameter lmbda, calculates the coefficients beta using OLS.'''
+        n = np.shape(X)[1]
+        beta = np.linalg.inv(X.T @ X + lmbda*np.eye(n)) @ X.T @ y
+        return beta
+
+    def mse_own(self, y_tilde, y):
+        '''Calculates the mean square error of a prediction y_tilde.'''
+        mse = 1/len(y) * np.sum((y-y_tilde)**2)
+        return mse
+
+    def r2_own(self, y_tilde, y):
+        '''Calculates the R^2 score of a prediction y_tilde.'''
+        a = np.sum((y-y_tilde)**2)
+        b = np.sum((y-np.mean(y))**2)
+        return 1 - a/b
+
+    def fit_predict_ols(self, pol_degree):
+        '''For a given polynomial order, makes and trains an OLS model and calculates MSE for both training and test data.'''
+        
+        # Pick out relevant part of design matrix
+        N = int((pol_degree+1)*(pol_degree+2)/2 - 1)
+        X_train_scaled = self.X_train_scaled[:, 0:N]
+        X_test_scaled = self.X_test_scaled[:, 0:N]
+        
+        # Fit parametres
+        beta = self.beta_ols(X_train_scaled, self.y_train_scaled)
+
+        # Make predictions
+        y_train_pred = X_train_scaled @ beta + self.y_scaler
+        y_test_pred = X_test_scaled @ beta + self.y_scaler
+
+        # Calculate MSE and R^2 for both training and test data
+        mse_train = self.mse_own(y_train_pred, self.y_train)
+        mse_test = self.mse_own(y_test_pred, self.y_test)
+        r2_train = self.r2_own(y_train_pred, self.y_train)
+        r2_test = self.r2_own(y_test_pred, self.y_test)
+
+        return beta, mse_train, mse_test, r2_train, r2_test
+    
+    def fit_predict_ridge(self, pol_degree):
+        '''For a given polynomial order, makes and trains a Ridge regression model and calculates MSE for both training and test data.'''
+        # Pick out relevant part of design matrix
+        N = int((pol_degree+1)*(pol_degree+2)/2 - 1)
+        X_train_scaled = self.X_train_scaled[:, 0:N]
+        X_test_scaled = self.X_test_scaled[:, 0:N]
+
+        beta = [0] * len(self.lmbda)
+        mse_train = np.zeros_like(self.lmbda)
+        mse_test = np.zeros_like(self.lmbda)
+        r2_train = np.zeros_like(self.lmbda)
+        r2_test = np.zeros_like(self.lmbda)
+
+        for i in range(len(self.lmbda)):
+            # Fit parametres
+            beta[i] = self.beta_ridge(X_train_scaled, self.y_train_scaled, self.lmbda[i])
+
+            # Make predictions
+            y_train_pred = X_train_scaled @ beta[i] + self.y_scaler
+            y_test_pred = X_test_scaled @ beta[i] + self.y_scaler
+
+            # Calculate MSE and R^2 for both training and test data
+            mse_train[i] = self.mse_own(y_train_pred, self.y_train)
+            mse_test[i] = self.mse_own(y_test_pred, self.y_test)
+            r2_train[i] = self.r2_own(y_train_pred, self.y_train)
+            r2_test[i] = self.r2_own(y_test_pred, self.y_test)
+
+        return beta, mse_train, mse_test, r2_train, r2_test
+    
+    def fit_predict_lasso(self, pol_degree):
+        '''For a given polynomial order, makes and trains a Lasso regression model and calculates MSE for both training and test data.'''
+        # Pick out relevant part of design matrix
+        N = int((pol_degree+1)*(pol_degree+2)/2 - 1)
+        X_train_scaled = self.X_train_scaled[:, 0:N]
+        X_test_scaled = self.X_test_scaled[:, 0:N]
+
+        beta = [0] * len(self.lmbda)
+        mse_train = np.zeros_like(self.lmbda)
+        mse_test = np.zeros_like(self.lmbda)
+        r2_train = np.zeros_like(self.lmbda)
+        r2_test = np.zeros_like(self.lmbda)
+
+        for i in range(len(self.lmbda)):
+            # Fit parametres
+            model = Lasso(self.lmbda[i], max_iter = 5000, tol = 1e-2).fit(X_train_scaled, self.y_train_scaled)
+            beta[i] = model.coef_
+
+            # Make predictions
+            y_train_pred = X_train_scaled @ beta[i] + self.y_scaler
+            y_test_pred = X_test_scaled @ beta[i] + self.y_scaler
+
+            # Calculate MSE and R^2 for both training and test data
+            mse_train[i] = self.mse_own(y_train_pred, self.y_train)
+            mse_test[i] = self.mse_own(y_test_pred, self.y_test)
+            r2_train[i] = self.r2_own(y_train_pred, self.y_train)
+            r2_test[i] = self.r2_own(y_test_pred, self.y_test)
+
+        return beta, mse_train, mse_test, r2_train, r2_test
+
     
     def ols_regression(self):
         '''Calculates OLS for polynomials of degree 1 to n_deg_max.'''
@@ -70,195 +208,6 @@
             self.lasso["mse_test"][i] = lasso_results[2]
             self.lasso["r2_train"][i] = lasso_results[3]
             self.lasso["r2_test"][i] = lasso_results[4]
->>>>>>> 24ca72fc
-
-    def scale_design_matrix(self):
-        '''Scales data by subtracting mean'''
-        self.X_scaler = np.mean(self.X_train, axis = 0)
-        self.y_scaler = np.mean(self.y_train)
-        self.X_train_scaled = self.X_train - self.X_scaler
-        self.y_train_scaled = self.y_train - self.y_scaler
-        self.X_test_scaled = self.X_test - self.X_scaler
-
-    def predict_ols(self, pol_degree):
-        '''Makes a prediction with OLS model of polynomial degree pol_deg, using all X data'''
-        # Pick out relevant part of design matrix for this pol_degree
-        N = int((pol_degree+1)*(pol_degree+2)/2 - 1)
-        X = (self.X - self.X_scaler)[:, 0:N]
-
-<<<<<<< HEAD
-        prediction = X @ self.ols["beta"][pol_degree-1] + self.y_scaler
-        return prediction
-=======
-    def plot_ols(self, train_results, test_results, ylabel, name):
-        '''Plots either MSE or R2 score for train and test data from OLS and saves to file.'''
-        plt.figure(figsize = (6,4))
-        plt.plot(range(1, len(train_results)+1), train_results, label = "Training data")
-        plt.plot(range(1, len(train_results)+1), test_results, label = "Test data")
-        plt.xlabel("Polynomial degree")
-        plt.ylabel(ylabel)
-        plt.legend()
-        plt.savefig(f"plots/{name}.pdf")
-    
-    def plot_ridge_or_lasso(self, train_results, test_results, ylabel, name):
-        '''Plots either MSE or R2 score for train and test data from Ridge or Lasso regression and saves to file.'''
-        plt.figure(figsize = (6,12))
-        for i in range(self.n_deg_max): # one subplot for each polynomial degree
-            plt.subplot(self.n_deg_max, 1, i+1)
->>>>>>> 24ca72fc
-
-    def predict_ridge(self, pol_degree, lmbda_n):
-        '''Makes a prediction with Ridge model of polynomial degree pol_deg, using all X data'''
-        # Pick out relevant part of design matrix for this pol_degree
-        N = int((pol_degree+1)*(pol_degree+2)/2 - 1)
-        X = (self.X - self.X_scaler)[:, 0:N]
-
-        prediction = X @ self.ridge["beta"][pol_degree-1][lmbda_n] + self.y_scaler
-        return prediction
-
-    def predict_lasso(self, pol_degree, lmbda_n):
-        '''Makes a prediction with Lasso model of polynomial degree pol_deg, using all X data'''
-        # Pick out relevant part of design matrix for this pol_degree
-        N = int((pol_degree+1)*(pol_degree+2)/2 - 1)
-        X = (self.X - self.X_scaler)[:, 0:N]
-
-        prediction = X @ self.lasso["beta"][pol_degree-1][lmbda_n] + self.y_scaler
-        return prediction
-
-    def beta_ols(self, X, y):
-        '''Given the design matrix X and the output y, calculates the coefficients beta using OLS.'''
-        beta = np.linalg.inv(X.T @ X) @ X.T @ y
-        return beta
-
-    def beta_ridge(self, X, y, lmbda):
-        '''Given the design matrix X, the output y and the parameter lmbda, calculates the coefficients beta using OLS.'''
-        n = np.shape(X)[1]
-        beta = np.linalg.inv(X.T @ X + lmbda*np.eye(n)) @ X.T @ y
-        return beta
-
-    def mse_own(self, y_tilde, y):
-        '''Calculates the mean square error of a prediction y_tilde.'''
-        mse = 1/len(y) * np.sum((y-y_tilde)**2)
-        return mse
-
-    def r2_own(self, y_tilde, y):
-        '''Calculates the R^2 score of a prediction y_tilde.'''
-        a = np.sum((y-y_tilde)**2)
-        b = np.sum((y-np.mean(y))**2)
-        return 1 - a/b
-
-    def fit_predict_ols(self, pol_degree):
-        '''For a given polynomial order, makes and trains an OLS model and calculates MSE for both training and test data.'''
-        
-        # Pick out relevant part of design matrix
-        N = int((pol_degree+1)*(pol_degree+2)/2 - 1)
-        X_train_scaled = self.X_train_scaled[:, 0:N]
-        X_test_scaled = self.X_test_scaled[:, 0:N]
-        
-        # Fit parametres
-        beta = self.beta_ols(X_train_scaled, self.y_train_scaled)
-
-        # Make predictions
-        y_train_pred = X_train_scaled @ beta + self.y_scaler
-        y_test_pred = X_test_scaled @ beta + self.y_scaler
-
-        # Calculate MSE and R^2 for both training and test data
-        mse_train = self.mse_own(y_train_pred, self.y_train)
-        mse_test = self.mse_own(y_test_pred, self.y_test)
-        r2_train = self.r2_own(y_train_pred, self.y_train)
-        r2_test = self.r2_own(y_test_pred, self.y_test)
-
-        return beta, mse_train, mse_test, r2_train, r2_test
-    
-    def fit_predict_ridge(self, pol_degree):
-        '''For a given polynomial order, makes and trains a Ridge regression model and calculates MSE for both training and test data.'''
-        # Pick out relevant part of design matrix
-        N = int((pol_degree+1)*(pol_degree+2)/2 - 1)
-        X_train_scaled = self.X_train_scaled[:, 0:N]
-        X_test_scaled = self.X_test_scaled[:, 0:N]
-
-        beta = [0] * len(self.lmbda)
-        mse_train = np.zeros_like(self.lmbda)
-        mse_test = np.zeros_like(self.lmbda)
-        r2_train = np.zeros_like(self.lmbda)
-        r2_test = np.zeros_like(self.lmbda)
-
-        for i in range(len(self.lmbda)):
-            # Fit parametres
-            beta[i] = self.beta_ridge(X_train_scaled, self.y_train_scaled, self.lmbda[i])
-
-            # Make predictions
-            y_train_pred = X_train_scaled @ beta[i] + self.y_scaler
-            y_test_pred = X_test_scaled @ beta[i] + self.y_scaler
-
-            # Calculate MSE and R^2 for both training and test data
-            mse_train[i] = self.mse_own(y_train_pred, self.y_train)
-            mse_test[i] = self.mse_own(y_test_pred, self.y_test)
-            r2_train[i] = self.r2_own(y_train_pred, self.y_train)
-            r2_test[i] = self.r2_own(y_test_pred, self.y_test)
-
-        return beta, mse_train, mse_test, r2_train, r2_test
-    
-    def fit_predict_lasso(self, pol_degree):
-        '''For a given polynomial order, makes and trains a Lasso regression model and calculates MSE for both training and test data.'''
-        # Pick out relevant part of design matrix
-        N = int((pol_degree+1)*(pol_degree+2)/2 - 1)
-        X_train_scaled = self.X_train_scaled[:, 0:N]
-        X_test_scaled = self.X_test_scaled[:, 0:N]
-
-        beta = [0] * len(self.lmbda)
-        mse_train = np.zeros_like(self.lmbda)
-        mse_test = np.zeros_like(self.lmbda)
-        r2_train = np.zeros_like(self.lmbda)
-        r2_test = np.zeros_like(self.lmbda)
-
-        for i in range(len(self.lmbda)):
-            # Fit parametres
-            model = Lasso(self.lmbda[i], max_iter = 5000, tol = 1e-2).fit(X_train_scaled, self.y_train_scaled)
-            beta[i] = model.coef_
-
-            # Make predictions
-            y_train_pred = X_train_scaled @ beta[i] + self.y_scaler
-            y_test_pred = X_test_scaled @ beta[i] + self.y_scaler
-
-            # Calculate MSE and R^2 for both training and test data
-            mse_train[i] = self.mse_own(y_train_pred, self.y_train)
-            mse_test[i] = self.mse_own(y_test_pred, self.y_test)
-            r2_train[i] = self.r2_own(y_train_pred, self.y_train)
-            r2_test[i] = self.r2_own(y_test_pred, self.y_test)
-
-        return beta, mse_train, mse_test, r2_train, r2_test
-
-    
-    def ols_regression(self):
-        '''Calculates OLS for polynomials of degree 1 to n_deg_max.'''
-        for i in range(self.n_deg_max):
-            ols_results = self.fit_predict_ols(i+1)
-            self.ols["beta"][i] = ols_results[0]
-            self.ols["mse_train"][i] = ols_results[1]
-            self.ols["mse_test"][i] = ols_results[2]
-            self.ols["r2_train"][i] = ols_results[3]
-            self.ols["r2_test"][i] = ols_results[4]
-
-    def ridge_regression(self):
-        '''Calculates Ridge regression for polynomials of degree 1 to n_deg_max.'''
-        for i in range(self.n_deg_max):
-            ridge_results = self.fit_predict_ridge(i+1)
-            self.ridge["beta"][i] = ridge_results[0]
-            self.ridge["mse_train"][i] = ridge_results[1]
-            self.ridge["mse_test"][i] = ridge_results[2]
-            self.ridge["r2_train"][i] = ridge_results[3]
-            self.ridge["r2_test"][i] = ridge_results[4]
-    
-    def lasso_regression(self):
-        '''Calculates Lasso regression for polynomials of degree 1 to n_deg_max.'''
-        for i in range(self.n_deg_max):
-            lasso_results = self.fit_predict_lasso(i+1)
-            self.lasso["beta"][i] = lasso_results[0]
-            self.lasso["mse_train"][i] = lasso_results[1]
-            self.lasso["mse_test"][i] = lasso_results[2]
-            self.lasso["r2_train"][i] = lasso_results[3]
-            self.lasso["r2_test"][i] = lasso_results[4]
     
     def find_optimal_lambda(self, type):
         '''For either Ridge or Lasso regression, finds and returns lambda value that gives lowest MSE_test and corresponding MSE_test for each polynomial degree.'''
@@ -286,7 +235,6 @@
         return optimaL_values
 
 
-<<<<<<< HEAD
     def plot_ols(self, train_results, test_results, ylabel, name):
         '''Plots either MSE or R2 score for train and test data from OLS and saves to file.'''
         plt.figure(figsize = (6,4))
@@ -359,16 +307,6 @@
         self.plot_ridge_or_lasso(self.lasso["r2_train"], self.lasso["r2_test"], f"$R^2$", "r2_lasso")
         self.plot_beta_ridge_or_lasso(self.lasso["beta"], self.lmbda, "beta_lasso")
 
-=======
-    def scale_design_matrix(self):
-        '''Scales data by subtracting mean'''
-        self.X_scaler = np.mean(self.X_train, axis = 0)
-        self.y_scaler = np.mean(self.y_train)
-        self.X_train_scaled = self.X_train - self.X_scaler
-        self.y_train_scaled = self.y_train - self.y_scaler
-        self.X_test_scaled = self.X_test - self.X_scaler
-        
->>>>>>> 24ca72fc
 
 def FrankeFunction(x,y):
     '''Calculates the two-dimensional Franke's function.'''
@@ -383,7 +321,7 @@
     noise_matrix = np.random.normal(0, std, data.shape)
     return data + noise_matrix
 
-<<<<<<< HEAD
+
 def main():
     # Set up dataset
     n = 11 # number of points along one axis, total number of points will be n^2
@@ -393,19 +331,6 @@
     x_, y_ = np.meshgrid(x, y)
     xy = np.stack((np.ravel(x_),np.ravel(y_)), axis = -1) # formatting needed to set up the design matrix
     # z = add_noise(FrankeFunction(x_, y_), 0.1)
-=======
-
-def main():
-    # Set up dataset
-    n = 11 # number of points along one axis, total number of points will be n^2
-    start_value = 0
-    stop_value = 1
-    x = np.sort(np.random.rand(n, 1), axis = 0)
-    y = np.sort(np.random.rand(n, 1), axis = 0)
-    x_, y_ = np.meshgrid(x, y)
-    xy = np.stack((np.ravel(x_),np.ravel(y_)), axis = -1) # formatting needed to set up the design matrix
-    # z = add_noise(FrankeFunction(x_, y_))
->>>>>>> 24ca72fc
     z = FrankeFunction(x_, y_)
 
     # Plot Franke function
@@ -416,7 +341,6 @@
     n_deg_max = 5 # max polynomial degree
     lmbda = [0.0001, 0.001, 0.01, 0.1, 1.0] # lambdas to try with Ridge regression
 
-<<<<<<< HEAD
     model = regression_class(xy, z.flatten(), n_deg_max, lmbda)
 
     # Do regression
@@ -428,19 +352,6 @@
     model.plot_ols_results(name = "testing")
     # model.plot_ridge_results()
     # model.plot_lasso_results()
-=======
-    model = regression_class(xy, z.flatten(), n_deg_max, lmbda) # Kall det polynomial istedenfor
-
-    # Do regression
-    model.ols_regression()
-    model.ridge_regression()
-    model.lasso_regression()
-
-    # Plot results
-    model.plot_ols_results()
-    model.plot_ridge_results()
-    model.plot_lasso_results()
->>>>>>> 24ca72fc
 
 if __name__ == "__main__":
     main()