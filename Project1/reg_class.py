--- conflicted
+++ resolved
@@ -74,7 +74,6 @@
         prediction = X @ self.lasso["beta"][pol_degree-1][lmbda_n] + self.y_scaler
         return prediction
 
-<<<<<<< HEAD
     def plot_ols(self, train_results, test_results, ylabel, name):
         '''Plots either MSE or R2 score for train and test data from OLS and saves to file.'''
         plt.figure(figsize = (6,4))
@@ -98,7 +97,6 @@
             plt.legend()
             plt.savefig(f"plots/{name}_{i+1}.pdf")
             plt.close()
-=======
     def beta_ols(self, X, y):
         '''Given the design matrix X and the output y, calculates the coefficients beta using OLS.'''
         beta = np.linalg.inv(X.T @ X) @ X.T @ y
@@ -109,7 +107,6 @@
         n = np.shape(X)[1]
         beta = np.linalg.inv(X.T @ X + lmbda*np.eye(n)) @ X.T @ y
         return beta
->>>>>>> 2045705d
 
     def mse_own(self, y_tilde, y):
         '''Calculates the mean square error of a prediction y_tilde.'''
